\documentclass[11pt]{article}
\usepackage{amsmath,amssymb,amsthm,amsfonts,hyperref, enumitem, tikz}
\usepackage{algorithm}
\usepackage{algpseudocode}
\usepackage{subfigure}

\title{Puck Predictions: Unraveling the NHL Game Forecasting Riddle}
\author{Jason Vasquez \and Dylan Skinner \and Jeff Hansen \and Benjamin McMullin}

\begin{document}

\maketitle

\begin{abstract}
    The goal of this project is simple: predict the outcomes of NHL games from any given state during the game. To solve this problem we use three primary methods: Bayesian Network to train a DAG, XGBoost on game states, and an MCMC game simulator. We use each of these methods to generate win probabilities for each time step throughout various NHL games, thus emulating a live win probability. Finally, we analyze the accuracy of these three methods and considered ethical implications of our results.
\end{abstract}

\section{Problem Statement and Motivation}
% Your content for this section goes here
In the world of sports analytics, predicting the outcomes of games is a common and challenging problem, with live win predictions adding
an extra layer of complexity. For most sports, there are a plethora of widely accepted—yet hidden—predictive models and methods that are used to
predict games. In addition to this, most sports have easily accessible statistics and graphics that give current win probabilities for any live game.

Hockey; however, is a different story. While there are some methods used to predict the outcome of National Hockey League (NHL) games, these models
typically belong to sport books and their nuances are not publicly disclosed. Additionally, hockey analytics is not as
developed as it is in other sports, such as basketball or baseball~\cite{Brooks-Davis}. This lack of model transparency and public interest in hockey analytics
makes predicting the outcomes of NHL games a very underdeveloped and challenging problem. Previous attempts and research into predicting NHL games
has relied on methods such as decision trees and artificial neural networks~\cite{pishcedda} (from 2014), naïve bayes and support vector machines~\cite{weissbock2013use} (from 2013),
and Monte Carlo simulations~\cite{Weissbock2014ForecastingSI} (from 2014).

In addition to model research, some effort has also gone into developing new features that can be used to better predict the game outcomes. 
The two biggest engineered classes of features are the Corsi
 and Fenwick\footnote{These metrics were created by sports bloggers Tim Barnes and Mark Fenwick, respectively. 
 We were unable to locate the original blog posts talking about these metrics, but a good article to learn more about the math can be
 found here \url{https://thehockeywriters.com/corsi-fenwick-stats-what-are-they/}.} metrics (both around 2007); however, we do not use these
 in our approach because future research shows they do not improve model performance~\cite{rinkstats_corsi_fenwick}.

Our project seeks a similar outcome to the research mentioned above: predict the outcomes of NHL games. Not only this,
but we seek to provide live, accurate, win probabilities for any given game state. Despite the simplicity of the problem statement, 
the solution is not so straightforward. The NHL provides fast-paced games with many events
occuring in quick succession. Our goal is to use this abundance of data and new approaches to build upon previous research.

Our motivation for this project exists strictly as fans of the sport and as data scientists. Our model is not intended to be used for gambling or any other
nefarious purposes—any use of this model for such purposes is a misuse of our work.

\section{Data}
% Your content for this section goes here
Our data came from the hockeyR Github repository~\cite{hockeyR-data}. With data starting in the 2010-2011 season, this dataset contains events that transpire in a game (hits, shots, goals, etc.),
which teams are playing, who is on the ice, and the final score of the game. The data is stored in a series of {\tt .csv.gz} files, allowing for
easy access and manipulation.

Each game in a season is given a unique identifier ({\tt game\_id}), which is constant across all events in a game. Every event that occurs in a game
will be stored in the {\tt event\_type} column. There are 17 unique event types, including game start, faceoff, shot, hit, and goal.
Most of these event types are not relevant to our analysis, so we remove them from the dataset. After removing the unnecessary events, we are left with
<<<<<<< HEAD
nine events: blocked shot, faceoff, giveaway, goal, hit, missed shot, penalty, shot, and takeaway. These events are attributed to the
team and player that perform the event, but we only take into consideration the team that performs the event and discard the player information to reduce 
noise and to avoid many one-hot encoded columns.
=======
nine: blocked shot, faceoff, giveaway, goal, hit, missed shot, penalty, shot, and takeaway. These events are attributed to the
team and player that perform the event. We only take into consideration the team that performs the event and discard the player information to reduce noise and to avoid many one-hot encoded columns.
>>>>>>> 89e48f05

The data also contains information about when the event occured. This appears in a variaty of formats, but we only
use the {\tt game\_time\_remaining} column. {\tt game\_time\_remaining} starts
at 3600 (60 minutes) and counts down to 0. If the game goes into extra time, i.e., it is tied after 60 minutes, {\tt game\_time\_remaining} will
be a negative value.

We found that our data did not contain any missing values that were not easily explainable. For example, if a game is starting, there will be no
events for penalties, which will result in a {\tt NaN} value in the penalties column. Additionally, any data that was confusing or not easily explainable
(for example the home team having 7 players on the ice and the away team having 5), was manually verified by watching a clip of the game where
the event occured to make sure the event was recorded correctly. We did not find any incorrectly recorded events, so we 
did not remove any strange events from out dataset.

The models were each trained on the 2021-2023 seasons (totaling two seasons), and tested on the most recent 2023-2024 season. This split was chosen because in practice our model would have access to historical data but not have access to the current season's data as it happens.

\section{Methods}

\subsection{Bayesian Network}
We first used a Bayesian network to establish a benchmark for probability using several key features.

Bayesian networks are probabilistic graphical models that represent probabilistic relationships among a set of variables using a directed acyclic graph (DAG). 
In a Bayesian network, nodes represent random variables, and directed edges between nodes represent probabilistic dependencies between the variables. Each node in the graph is associated with a conditional probability distribution that quantifies the probability of that variable given its parent variables in the graph.

For our purposes, we predefined the structure of the network, and used the data to calculate the conditional probabilities for each node. We then used the network to calculate the probability of a team winning given the current state of the game.

The computational complexity of Bayesian Network inference is high, with exact inference being an NP-hard problem~\cite{pmlr-vR0-chickering95a}. 
Using the python package {\tt pgmpy}, we originally tried to fit a network with all 26 of our features, but our computational resources failed to fit this network.
Then, to get a baseline for our future predictions, we simply fitted the model with the base features of time remaining (tr), home goals (hg), away goals (ag), home shots (hs), away shots (as), home blocked shots (hbs), and away blocked shots (abs) in order to predict wins (w). 
These features were chosen as priors because of our opinion that they are the most important to the game, based upon our knowledge of hockey.

The conditional dependencies of the chosen network are shown in the DAG below:

\begin{center}
    \begin{tikzpicture}[node distance={15mm}, thick, main/.style = {draw, circle}]
        \node[main] (1) {tr}; 
        \node[main] (2) [below left of=1] {hs};
        \node[main] (3) [below right of=1] {as};
        \node[main] (4) [below right of=3] {hbs};
        \node[main] (5) [below left of=2] {abs};
        \node[main] (6) [below right of=5] {hg};
        \node[main] (7) [below left of=4] {ag};
        \node[main] (8) [below left of=7] {w};

        \draw[->] (1) -- (2);
        \draw[->] (1) -- (3);
        \draw[->] (3) -- (4);
        \draw[->] (2) -- (5);
        \draw[->] (5) -- (6);
        \draw[->] (4) -- (7);
        \draw[->] (3) -- (7);
        \draw[->] (2) -- (6); 
        \draw[->] (6) -- (8);
        \draw[->] (7) -- (8);  

    \end{tikzpicture} 
\end{center}

This model was chosen for the task because different stats in hockey are conditionally dependent of each other, so by modeling those conditional
dependencies and feeding them into the model, we can hopefully acheive a more accurate prediction of the outcome of the game.

\subsection{XGBoost}

In our NHL analysis research, we partitioned the dataset into segments 
corresponding to individual teams' games over multiple seasons. 
This enabled the creation of time series data in the form of a state vector, capturing the 
play-by-play dynamics of each team's matches. We then trained 
separate XGBoost models for each team to learn their unique patterns 
and strategies. We chose to create an XGBoost model for each team
because we felt it would be more accurate than a single model for all teams.
This is because some teams do very well and some teams do very poorly, and
we felt this difference necessitated a model for each team.

XGBoost was chosen because of its ability to handle large datasets and model complex relationships between features. 
XGBoost is able to attain a high degree of accuracy with a relatively small training time or overhead and was an ideal choice for our research.


\subsection{MCMC Game Simulation}

To simulate hockey games, we created a Markov Chain where the states are a tuple of three consecutive
events that occurred. For example, if the home team won a faceoff, lost the puck, and 
then the away team shot the puck and missed, the next potential event in the Markov chain would look like Table~\ref{tab:markov_chain_sample}.

\begin{table}
    \centering
    \begin{tabular}{ |c|c| } 
    \hline
        \multicolumn{2}{|c|}{\textbf{Sample Markov Chain}} \\
     \hline
     \textit{Next Event} & \textit{Transition Probability} \\ 
     \hline
     Shot Away & 0.1853207 \\ 
     \hline
     Blocked Shot Away & 0.1138666 \\ 
     \hline
     \vdots & \vdots \\
    \hline
    Penalty Away & 0.0167210 \\
    \hline
    Goal Home & 0.0085793 \\
    \hline
    \end{tabular}
    \caption{The transition events and probabilities when the previous three events were Faceoff Home, Giveaway Home, and Missed
    Shot Away, respectively.}
    \label{tab:markov_chain_sample}
\end{table}

% \begin{figure}[H]
%     \centering
%     \includegraphics[width=0.8\textwidth]{images/markov_chain_sample.png}
%     \caption{Sample Markov Chain for the current state (home team won faceoff, 
%     home team lost puck, away team missed shot) with the probabilities of the next event 
%     sorted from highest to lowest}
%     % \label{fig:markov_chain_sample}
% \end{figure}

The probabilities of transitioning from one triple-state to another triple-state is calculated by:
\begin{align*}
    P(s_{t+1} = (B,C,D) \;|\; s_t = (A,B,C)) &= P(D \;|\; (A,B,C)) \\
    &= \frac{\{ \text{\# of times (A,B,C,D) happend}\}}{\{ \text{\# of times (A,B,C) happened}\}} \\
\end{align*}
Where $A,B,C,D$ represent events that can occur in a game, and the tuple (A,B,C,D) represents that ``A then 
B then C then D'' happened right after each other in a game.

To simulate a game, we performed a Monte Carlo algorithm (see Algorithm~\ref{alg:monte_carlo_algorithm} in Appendix~\ref{mcmc_app})
that acts as a random walk through the Markov chain (note that the {\tt KDE\_times()} is a KDE model fit on the amount of seconds that transpired between 
each hockey event for all NHL games over the course of 13 years).
% \begin{algorithm}
%     \caption{Simulation Algorithm}
%     \begin{algorithmic}[1]
%         \State $\text{time\_remaining} \gets 3600$
%         \Comment{NHL games are 3600 seconds}
%         \State $s_0 \gets "\#"$
%         \Comment{The "\#" symbol represents the start of a game}
%         \State $s_1 \gets "\#"$
%         \State $s_2 \gets "\#"$
%         \State $\text{event\_counts} \gets \text{dictionary()}$

%         \While{$\text{time\_remaining} > 0$}
%             \State $\text{next\_state} \gets \text{sample from } \text{MC(curr\_state)}$
%             \State $\text{event\_counts}[\text{next\_state}] \mathrel{+}= 1$
            
%             \State $s_0 \gets s_1$
%             \State $s_1 \gets s_2$
%             \State $s_2 \gets \text{next\_state}$

%             \State $\text{event\_time} \gets \text{sample from } \text{KDE\_times()}$
%             \State $\text{time\_remaining} \gets (\text{time\_remaining} - \text{event\_time})$
%         \EndWhile
%     \end{algorithmic}
%     \label{alg:monte_carlo_algorithm}
% \end{algorithm}

To predict a team's winning probability, we would simulate 50 hockey games with the initial starting states 
$(s_0, s_1, s_2)$ set to the most recent events in the hockey game. By looking at each games
final event counts we compute the winner. We then compute the 
probability as $P(\text{home winning}) = \{\text{\# home simulation wins}\}/50$ and 
$P(\text{away winning}) = 1-P(\text{home winning})$.

\section{Results and Analysis}
% Your content for this section goes here

\subsection{Bayesian Network}

Overall, the Bayesian network performed well and was able to produce realistic win probabilities. Because it defined a joint distribution using a DAG and
then used that distribution to fit the data, it was able to correctly predict accuracies using the few features provided. However, the Bayesian network struggled to capture the intricate dependencies
of factors other than goals that could affect the win probabilities, so the predicted probabilities are little more than an over all probability calculation of goals and time reamining given historical data.
We see this in the probability graph in Figure~\ref{fig:bayesian_graph}, where the changes in probability correspond to the goals scored in the game. 

\begin{figure}
    \centering
    \includegraphics[width=\textwidth]{images/good_bayesian_example.png}
    \caption{Win probability graph using the Bayesian Network. As seen above, the win probability stayed rather stagnant until a goal was scored, where the probability shifted.}
    \label{fig:bayesian_graph}
\end{figure}

\subsection{XGBoost}

For XGBoost, we leveraged the {\tt .predict\_proba()} method to predict win probabilities after the model was fit on the data.
Using this method, we generated 
probabilistic predictions at various stages of a game, allowing us to 
plot the evolving probability of each team winning throughout the match
(see Figure~\ref{fig:xgboost_res}). 
This approach allowed for more insights into momentum shifts (when one team 
has an advantage due to them having more players on the ice due to 
a penalty by the opposing team), and key moments (such as goals and 
penalties, and critical plays influencing game outcomes) than the Bayesian network, resulting in more variance in the win probability graph.

\begin{figure}
    \centering
    \includegraphics[width=\textwidth]{images/good_xgb_example.png}
    \caption{We can see a high variance of win probability during this game. It is interesting to
    see how a goal being scored impacts the win probability. It is also interesting to see how
    the probability shifts without a goal being scored, implying the other events in the game
    are important to the win probability.}
    \label{fig:xgboost_res}
\end{figure}

\subsection{MCMC Simulator}

To evaluate our simulation's effectiveness at accurately modeling actual hockey 
games, we combined a dataset with the final event counts for 1500 actual hockey 
games and for 1500 simulated games. We then performed two experiments. First, We 
trained a KMeans, Logistic Regression, RandomForest and XGBoost model on this 
dataset with default parameters, to see 
if they could classify games as simulated or real. With a 70-30 train-test split, 
the accuracies on the test set were 47.9\%, 48.5\%, 67.5\% and 69.3\% respectively. 
Second, we fit and transformed this dataset using PCA, t-SNE and UMAP 
dimensionality reductions using various perplexity and neighbor hyperparameters to see 
if these algorithms clustered the synthetic games and actual games in 
different clusters. As shown in Figure~\ref{fig:simulation_v_actual}, the simulated
games and actual games are all clustered together. From these two experiments, we conclude
that our simulator effectively models live NHL games.

\begin{figure}
    \centering
    \includegraphics[width=0.9\textwidth]{images/pca_tsne_umap_sim_act.png}
    \caption{PCA, t-SNE, and UMAP performed on a dataset with final event counts for 1500 simulated and 1500 actual NHL games. The joined grouping demonstrates that our simulation accurately emulates live NHL games. Note that we performed the t-SNE and UMAP on many different values of perplexity and neighbors, but all of the plots looked the same, so we just show this one}
    \label{fig:simulation_v_actual}
\end{figure}

\subsection{Method Comparison}
Each of our methods has one general purpose: predict the winner of the game regardless of the point of the game. 
To evaluate our models, we randomly selected 100 games outside of the training data. 
To ensure that the test set represented the actual data, we selected the test set with 50 home wins and 50 away wins, 
and we also made sure there was an even representation of each of the 32 NHL teams. 
We then used each model to predict a winner at various points throughout each game. 
From these predictions on the 100 games, we computed each model's accuracy for each point in the game.

\begin{table}
    \centering
    \begin{tabular}{ |c|c|c|c|c| } 
    \hline
    \textbf{Game Seconds} & \textbf{Game State} & \textbf{MCMC} & \textbf{XGBoost} & \textbf{Bayesian} \\ 
    \hline
    0 & Q1 & 47\% & 56\% & 51\% \\ 
    \hline
    900 & Q2 & 68\% & 55\% & 69\% \\
    \hline
    1800 & Q3 & 73\% & 58\% & 69\% \\
    \hline
    2700 & Q4 & 79\% & 77\% & 80\% \\
    \hline
    3540 & Last min of Q4 & 94\% & 86\% & 91\% \\
    \hline
     \(\sim \)3800 & OT & 96\% & 93\% & 100\% \\
    \hline
    \end{tabular}
    \caption{Results of each model's accuracy at various points throughout 100 games sampled from the test set}
    \label{tab:game_accuracies}
\end{table}

% \begin{figure}[H]
%     \centering
%     \includegraphics[width=0.9\textwidth]{images/game_accuracies.png}
%     \caption{Each of our model's predictive accuracy over the course of 50 games}
%     \label{fig:game_accuracies}
% \end{figure}

In Table~\ref{tab:game_accuracies} we note that each model increased in accuracy as the game progressed. 
The Bayesian network and MCMC model were the most accurate, while the XGBoost model had lower accuracy.
We infer that the XGBoost models were overfit, as on the training data it would regularly achieve higher than 90\% accuracy at most points during the game. 
Also, during experimentation with the models, we noticed that the MCMC simulator tended to produce higher probabilities for the away team winning, 
and the XGBoost model tended to give higher probabilities to the home team winning. 
The Bayesian Network was unbiased towards the home or away team. 
We trained the MCMC model on the flow of events in the game, so it appears that the model picked up on a more predictive flow in how away teams play. 
Though the MCMC model was generally the most accurate, it takes about 2 minutes to simulate 50 games and get a single prediction while XGBoost and the Bayesian network can make a prediction in under two seconds.

\section{Ethical Considerations}
Predicting win percentages or outcomes in hockey games, like any sport, raises several ethical considerations relating to the fariness and integrity of the sport. We believe that the main ethical issue with our model is the potential for it to be used for gambling purposes. 
We do not condone the use of our model for gambling, and the purpose of our model is purely for educational and entertainment purposes. However, we recognize that the primary reason the the public uses sports predicting models is for gambling reasons.

The juxtaposition of our reasoning for completing this research and how we believe this research would be used is an interesting ethical dilemma. 
One could argue that because our model will be used for gambling, we should not have released or published this work in the first place. 
However, we believe that the technological and mathematical advancements that we have made in this project are valuable and should be shared with the public. 
We also believe that the potential for our model to be used for gambling is not a reason to withhold our work from the public.

Gambling is harmful because it can lead to addiction, financial ruin, and other negative consequences. Gambling can also affect outcomes of games unfairly if players, coaches, owners, or referees illegally participate in gambling. Corrupt actors could create a destructive feedback loop using our predictions to gamble and then therefore influence the outcome of the game to match our predictions.
We wish to make it clear that we are vehemently against sports gambling, and we support laws, policies, and practices that prevent gambling from negatively affecting sports and encourage healthy and responsible gambling practices.

Additionally, there are no privacy concerns with our data as we only collected publicly available NHL data.

\section{Conclusion}

In this project, we used three different methods to predict the outcomes of NHL games. We used a Bayesian Network to model the conditional dependencies of key features, XGBoost to model the play-by-play dynamics of each team, and an MCMC simulator to simulate the flow of events in a hockey game. 
We found that the Bayesian network and MCMC simulator were more accurate than XGBoost, and Bayesian network also was significantly faster than the MCMC simulator. Therefore we can conclude that the Bayesian network is the best performer for this project, implying that the conditional dependencies and potential causal relationships between features are important for predicting the outcome of hockey games.
The win percentages predicted are more for entertainment and educational purposes, and should not be used for gambling or performance purposes, as they do not have a incredibly high degree of accuracy. There are many variables in a hockey game that affect win probability, and given more time and more data we would love to model other factors such as momentum, historical success, coaching, etc. Our project was limited by the data
we had access to and computational resources, but nonetheless we were able to produce a model that can predict the outcome of NHL games with a reasonable degree of accuracy depending on the time of game remaining.

% new page
\newpage

% Bibliography
\bibliographystyle{plain}
\bibliography{references} % Replace 'references' with the name of your .bib file

\newpage


\section*{Appendix}

\appendix
\section{MCMC Sampling Algorithm}
\label{mcmc_app}

\begin{algorithm}
    \caption{Simulation Algorithm}
    \begin{algorithmic}[1]
        \State $\text{time\_remaining} \gets 3600$
        \Comment{NHL games are 3600 seconds}
        \State $s_0 \gets "\#"$
        \Comment{The "\#" symbol represents the start of a game}
        \State $s_1 \gets "\#"$
        \State $s_2 \gets "\#"$
        \State $\text{event\_counts} \gets \text{dictionary()}$

        \While{$\text{time\_remaining} > 0$}
            \State $\text{next\_state} \gets \text{sample from } \text{MC(curr\_state)}$
            \State $\text{event\_counts}[\text{next\_state}] \mathrel{+}= 1$
            
            \State $s_0 \gets s_1$
            \State $s_1 \gets s_2$
            \State $s_2 \gets \text{next\_state}$

            \State $\text{event\_time} \gets \text{sample from } \text{KDE\_times()}$
            \State $\text{time\_remaining} \gets (\text{time\_remaining} - \text{event\_time})$
        \EndWhile
    \end{algorithmic}
    \label{alg:monte_carlo_algorithm}
\end{algorithm}



\end{document}
<|MERGE_RESOLUTION|>--- conflicted
+++ resolved
@@ -45,21 +45,16 @@
 
 \section{Data}
 % Your content for this section goes here
-Our data came from the hockeyR Github repository~\cite{hockeyR-data}. With data starting in the 2010-2011 season, this dataset contains events that transpire in a game (hits, shots, goals, etc.),
+Our data came from the hockeyR Github repository~\cite{hockeyR-data}. This repository contains an abundance of data about every NHL game
+that has occured since the 2010-11 season. This data includes information about the events that transpire in a game (hits, shots, goals, etc.),
 which teams are playing, who is on the ice, and the final score of the game. The data is stored in a series of {\tt .csv.gz} files, allowing for
 easy access and manipulation.
 
 Each game in a season is given a unique identifier ({\tt game\_id}), which is constant across all events in a game. Every event that occurs in a game
 will be stored in the {\tt event\_type} column. There are 17 unique event types, including game start, faceoff, shot, hit, and goal.
 Most of these event types are not relevant to our analysis, so we remove them from the dataset. After removing the unnecessary events, we are left with
-<<<<<<< HEAD
-nine events: blocked shot, faceoff, giveaway, goal, hit, missed shot, penalty, shot, and takeaway. These events are attributed to the
-team and player that perform the event, but we only take into consideration the team that performs the event and discard the player information to reduce 
-noise and to avoid many one-hot encoded columns.
-=======
 nine: blocked shot, faceoff, giveaway, goal, hit, missed shot, penalty, shot, and takeaway. These events are attributed to the
 team and player that perform the event. We only take into consideration the team that performs the event and discard the player information to reduce noise and to avoid many one-hot encoded columns.
->>>>>>> 89e48f05
 
 The data also contains information about when the event occured. This appears in a variaty of formats, but we only
 use the {\tt game\_time\_remaining} column. {\tt game\_time\_remaining} starts
